--- conflicted
+++ resolved
@@ -75,13 +75,8 @@
 impl<'a> ApiClient for HttpApiClient {
     fn request<ResultType, QueryType, BodyType>(
         &self,
-<<<<<<< HEAD
-        endpoint: &Endpoint<ResultType, QueryType, BodyType>,
+        endpoint: &dyn Endpoint<ResultType, QueryType, BodyType>,
     ) -> ApiResponse<ResultType>
-=======
-        endpoint: &dyn Endpoint<ResultType, QueryType, BodyType>,
-    ) -> APIResponse<ResultType>
->>>>>>> f577372c
     where
         ResultType: ApiResult,
         QueryType: Serialize,
